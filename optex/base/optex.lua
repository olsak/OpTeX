-- This is part of the OpTeX project, see http://petr.olsak.net/optex

-- Basic Lua functions and declarations used in \OpTeX/ are defined here
--
-- Local imports of standard Lua or \LuaTeX/ functions and constants are the first thing we do.
-- They mostly serve one of several purposes:
--
-- \begitems
-- * shorthands for commonly used functions,
-- * speed of access for commonly executed functions,
-- * common constants to be used consistently,
-- * use of local definition that can't be externally overwritten.
-- \enditems

local fmt = string.format

local node_id = node.id
local node_subtype = node.subtype
<<<<<<< HEAD
local flush_node = node.flush_node
=======
local flush_list = node.flush_list
local node_traverse = node.traverse
>>>>>>> eae0a6fd
local glyph_id = node_id("glyph")
local rule_id = node_id("rule")
local glue_id = node_id("glue")
local hlist_id = node_id("hlist")
local vlist_id = node_id("vlist")
local disc_id = node_id("disc")
local kern_id = node_id("kern")
local whatsit_id = node_id("whatsit")
local pdfliteral_id = node_subtype("pdf_literal")
local pdfsave_id = node_subtype("pdf_save")
local pdfrestore_id = node_subtype("pdf_restore")
local token_getmacro = token.get_macro

local direct = node.direct
local todirect = direct.todirect
local tonode = direct.tonode
local getfield = direct.getfield
local setfield = direct.setfield
local getwhd = direct.getwhd
local getid = direct.getid
local getlist = direct.getlist
local setlist = direct.setlist
local getleader = direct.getleader
local getattribute = direct.get_attribute
local setattribute = direct.set_attribute
local insertbefore = direct.insert_before
local copy = direct.copy
local traverse = direct.traverse
local one_bp = tex.sp("1bp")

local tex_print = tex.print
local tex_setbox = tex.setbox
local tex_getcount = tex.getcount
local tex_setcount = tex.setcount
local token_scanint = token.scan_int
local token_scanlist = token.scan_list
local token_setmacro = token.set_macro
--
-- \medskip\secc General^^M
--
-- Define namespace where \"public" \OpTeX/ functions will be added.

local optex = _ENV.optex or {}
_ENV.optex = optex

-- Error function used by following functions for critical errors.
local function err(...)
    local message = fmt(...)
    error("\nerror: "..message.."\n")
end
--
-- For a `\chardef`'d, `\countdef`'d, etc., csname return corresponding register
-- number. The responsibility of providing a `\XXdef`'d name is on the caller.
local function registernumber(name)
    return token.create(name).index
end
_ENV.registernumber = registernumber
optex.registernumber = registernumber
--
-- MD5 hash of given file.
function optex.mdfive(file)
    local fh = io.open(file, "rb")
    if fh then
        local data = fh:read("*a")
        fh:close()
        tex_print(md5.sumhexa(data))
   end
end

-- The \`optex.raw_ht``()` function measures the height plus depth of given
-- `\vbox` saved by `\setbox`. It solves the \"dimension too large" problem with big boxes.
-- It is used in the \^`\_rawht` macro.

function optex.raw_ht()
    local nod = tex.box[token_scanint()]       -- read head node of the given box
    local ht = 0
    if nod and nod.id == vlist_id then
        for n in node_traverse(nod.head) do
            if n.id == hlist_id or n.id == vlist_id or n.id == rule_id then
                ht = ht + n.height + n.depth
            elseif n.id == glue_id then
                ht = ht + n.width
            elseif n.id == kern_id then
                ht = ht + n.kern
            end
        end
    end
    tex_print(fmt('%.0f', ht/65536))
end

--
-- \medskip\secc[lua-alloc] Allocators^^M
local alloc = _ENV.alloc or {}
_ENV.alloc = alloc
--
-- An attribute allocator in Lua that cooperates with normal \OpTeX/ allocator.
local attributes = {}
function alloc.new_attribute(name)
    local cnt = tex.count["_attributealloc"] + 1
    if cnt > 65534 then
        tex.error("No room for a new attribute")
    else
        tex.setcount("global", "_attributealloc", cnt)
        texio.write_nl("log", '"'..name..'"=\\attribute'..tostring(cnt))
        attributes[name] = cnt
        return cnt
    end
end
--
-- Allocator for Lua functions ("pseudoprimitives"). It passes variadic
-- arguments (\"`...`") like `"global"` to `token.set_lua`.
local function_table = lua.get_functions_table()
local function define_lua_command(csname, fn, ...)
    local luafnalloc = #function_table + 1
    token.set_lua(csname, luafnalloc, ...) -- WARNING: needs LuaTeX 1.08 (2019) or newer
    function_table[luafnalloc] = fn
end
_ENV.define_lua_command = define_lua_command
optex.define_lua_command = define_lua_command
--
-- \medskip\secc[callbacks] Callbacks^^M
local callback = _ENV.callback or {}
_ENV.callback = callback
--
-- Save \`callback.register` function for internal use.
local callback_register = callback.register
function callback.register(name, fn)
    err("direct registering of callbacks is forbidden, use 'callback.add_to_callback'")
end
--
-- Table with lists of functions for different callbacks.
local callback_functions = {}
-- Table that maps callback name to a list of descriptions of its added
-- functions. The order corresponds with \`callback_functions`.
local callback_description = {}
--
-- Table used to differentiate user callbacks from standard callbacks. Contains
-- user callbacks as keys.
local user_callbacks = {}
-- Table containing default functions for callbacks, which are called if either
-- a user created callback is defined, but doesn't have added functions or for
-- standard callbacks that are \"extended" (see `mlist_to_hlist` and its pre/post
-- filters below).
local default_functions = {}
--
-- Table that maps standard (and later user) callback names to their types.
local callback_types = {
    -- file discovery
    find_read_file     = "exclusive",
    find_write_file    = "exclusive",
    find_font_file     = "data",
    find_output_file   = "data",
    find_format_file   = "data",
    find_vf_file       = "data",
    find_map_file      = "data",
    find_enc_file      = "data",
    find_pk_file       = "data",
    find_data_file     = "data",
    find_opentype_file = "data",
    find_truetype_file = "data",
    find_type1_file    = "data",
    find_image_file    = "data",

    open_read_file     = "exclusive",
    read_font_file     = "exclusive",
    read_vf_file       = "exclusive",
    read_map_file      = "exclusive",
    read_enc_file      = "exclusive",
    read_pk_file       = "exclusive",
    read_data_file     = "exclusive",
    read_truetype_file = "exclusive",
    read_type1_file    = "exclusive",
    read_opentype_file = "exclusive",

    -- data processing
    process_input_buffer  = "data",
    process_output_buffer = "data",
    process_jobname       = "data",
    input_level_string    = "data",

    -- node list processing
    contribute_filter      = "simple",
    buildpage_filter       = "simple",
    build_page_insert      = "exclusive",
    pre_linebreak_filter   = "list",
    linebreak_filter       = "exclusive",
    append_to_vlist_filter = "exclusive",
    post_linebreak_filter  = "reverselist",
    hpack_filter           = "list",
    vpack_filter           = "list",
    hpack_quality          = "list",
    vpack_quality          = "list",
    process_rule           = "exclusive",
    pre_output_filter      = "list",
    hyphenate              = "simple",
    ligaturing             = "simple",
    kerning                = "simple",
    insert_local_par       = "simple",
    mlist_to_hlist         = "exclusive",

    -- information reporting
    pre_dump             = "simple",
    start_run            = "simple",
    stop_run             = "simple",
    start_page_number    = "simple",
    stop_page_number     = "simple",
    show_error_hook      = "simple",
    show_error_message   = "simple",
    show_lua_error_hook  = "simple",
    start_file           = "simple",
    stop_file            = "simple",
    call_edit            = "simple",
    finish_synctex       = "simple",
    wrapup_run           = "simple",

    -- pdf related
    finish_pdffile            = "data",
    finish_pdfpage            = "data",
    page_order_index          = "data",
    process_pdf_image_content = "data",

    -- font related
    define_font     = "exclusive",
    glyph_not_found = "exclusive",
    glyph_info      = "exclusive",

    -- undocumented
    glyph_stream_provider = "exclusive",
    provide_charproc_data = "exclusive",
}
--
-- Return a list containing descriptions of added callback functions for
-- specific callback.
function callback.callback_descriptions(name)
    return callback_description[name] or {}
end

local valid_callback_types = {
    exclusive = true,
    simple = true,
    data = true,
    list = true,
    reverselist = true,
}
--
-- Create a user callback that can only be called manually using
-- \`call_callback`. A default function is only needed by "exclusive" callbacks.
function callback.create_callback(name, cbtype, default)
    if callback_types[name] then
        err("cannot create callback '%s' - it already exists", name)
    elseif not valid_callback_types[cbtype] then
        err("cannot create callback '%s' with invalid callback type '%s'", name, cbtype)
    elseif cbtype == "exclusive" and not default then
        err("unable to create exclusive callback '%s', default function is required", name)
    end

    callback_types[name] = cbtype
    default_functions[name] = default or nil
    user_callbacks[name] = true
end
--
-- Add a function to the list of functions executed when callback is called.
-- For standard luatex callback a proxy function that calls our machinery is
-- registered as the real callback function. This doesn't happen for user
-- callbacks, that are called manually by user using `call_callback` or for
-- standard callbacks that have default functions -- like `mlist_to_hlist` (see
-- below).
local call_callback
function callback.add_to_callback(name, fn, description)
    if user_callbacks[name] or callback_functions[name] or default_functions[name] then
        -- either:
        --  a) user callback - no need to register anything
        --  b) standard callback that has already been registered
        --  c) standard callback with default function registered separately
        --     (mlist_to_hlist)
    elseif callback_types[name] then
        -- This is a standard luatex callback with first function being added,
        -- register a proxy function as a real callback. Assert, so we know
        -- when things break, like when callbacks get redefined by future
        -- luatex.
        callback_register(name, function(...)
            return call_callback(name, ...)
        end)
    else
        err("cannot add '%s' to callback '%s' - no such callback exists", description, name)
    end

    if not description or description == "" then
        err("missing description when adding a callback to '%s'", name)
    end

    local prev_descriptions = callback_description[name] or {}
    for _, desc in ipairs(prev_descriptions) do
        if desc == description then
            err("for callback '%s' there already is '%s' added", name, description)
        end
    end

    if callback_types[name] == "exclusive" and #prev_descriptions == 1 then
        err("can't register '%s' as callback '%s' - exclusive callback occupied by '%s'",
            description, name, prev_descriptions[1])
    end

    if type(fn) ~= "function" then
        err("expected Lua function to be added as '%s' for callback '%s'", description, name)
    end

    -- add function to callback list for this callback
    callback_functions[name] = callback_functions[name] or {}
    table.insert(callback_functions[name], fn)

    -- add description to description list
    callback_description[name] = callback_description[name] or {}
    table.insert(callback_description[name], description)
end
--
-- Remove a function from the list of functions executed when callback is
-- called. If last function in the list is removed delete the list entirely.
function callback.remove_from_callback(name, description)
    local descriptions = callback_description[name]
    local index
    for i, desc in ipairs(descriptions) do
        if desc == description then
            index = i
            break
        end
    end

    if not index then
        err("can't remove '%s' from callback '%s': not found", description, name)
    end

    table.remove(descriptions, index)
    local fn = table.remove(callback_functions[name], index)

    if #descriptions == 0 then
        -- Delete the list entirely to allow easy checking of "truthiness".
        callback_functions[name] = nil

        if not user_callbacks[name] and not default_functions[name] then
            -- this is a standard callback with no added functions and no
            -- default function (i.e. not mlist_to_hlist), restore standard
            -- behaviour by unregistering.
            callback_register(name, nil)
        end
    end

    return fn, description
end
--
-- helper iterator generator for iterating over reverselist callback functions
local function reverse_ipairs(t)
    local i, n = #t + 1, 1
    return function()
        i = i - 1
        if i >= n then
            return i, t[i]
        end
    end
end
--
-- Call all functions added to callback. This function handles standard
-- callbacks as well as user created callbacks. It can happen that this
-- function is called when no functions were added to callback -- like for user
-- created callbacks or `mlist_to_hlist` (see below), these are handled either
-- by a default function (like for `mlist_to_hlist` and those user created
-- callbacks that set a default function) or by doing nothing for empty
-- function list.
function callback.call_callback(name, ...)
    local cbtype = callback_types[name]
    -- either take added functions or the default function if there is one
    local functions = callback_functions[name] or {default_functions[name]}

    if cbtype == nil then
        err("cannot call callback '%s' - no such callback exists", name)
    elseif cbtype == "exclusive" then
        -- only one function, at least default function is guaranteed by
        -- create_callback
        return functions[1](...)
    elseif cbtype == "simple" then
        -- call all functions one after another, no passing of data
        for _, fn in ipairs(functions) do
            fn(...)
        end
        return
    elseif cbtype == "data" then
        -- pass data (first argument) from one function to other, while keeping
        -- other arguments
        local data = (...)
        for _, fn in ipairs(functions) do
            data = fn(data, select(2, ...))
        end
        return data
    end

    -- list and reverselist are like data, but "true" keeps data (head node)
    -- unchanged and "false" ends the chain immediately
    local iter
    if cbtype == "list" then
        iter = ipairs
    elseif cbtype == "reverselist" then
        iter = reverse_ipairs
    end

    local head = (...)
    local new_head
    for _, fn in iter(functions) do
        new_head = fn(head, select(2, ...))
        if new_head == false then
            return false
        elseif new_head ~= true then
            head = new_head
        end
    end
    return head
end
call_callback = callback.call_callback
--
-- Create \"virtual" callbacks `pre/post_mlist_to_hlist_filter` by setting
-- `mlist_to_hlist` callback. The default behaviour of `mlist_to_hlist` is kept by
-- using a default function, but it can still be overridden by using
-- `add_to_callback`.
default_functions["mlist_to_hlist"] = node.mlist_to_hlist
callback.create_callback("pre_mlist_to_hlist_filter", "list")
callback.create_callback("post_mlist_to_hlist_filter", "reverselist")
callback_register("mlist_to_hlist", function(head, ...)
    -- pre_mlist_to_hlist_filter
    local new_head = call_callback("pre_mlist_to_hlist_filter", head, ...)
    if new_head == false then
        flush_list(head)
        return nil
    else
        head = new_head
    end
    -- mlist_to_hlist means either added functions or standard luatex behavior
    -- of node.mlist_to_hlist (handled by default function)
    head = call_callback("mlist_to_hlist", head, ...)
    -- post_mlist_to_hlist_filter
    new_head = call_callback("post_mlist_to_hlist_filter", head, ...)
    if new_head == false then
        flush_list(head)
        return nil
    end
    return new_head
end)
--
-- Create \"virtual" callback `pre_append_to_vlist_filter` by setting
-- `append_to_vlist_filter` callback. The default behaviour of `append_to_vlist_filter` is kept by
-- using a default function, but it can still be overridden by using
-- `add_to_callback`.
default_functions["append_to_vlist_filter"] = function(n, _, prevdepth)
    return node.prepend_prevdepth(n, prevdepth)
end
callback.create_callback("pre_append_to_vlist_filter","list")
callback_register("append_to_vlist_filter", function(box,locationcode,prevdepth,mirrored)
    local current = call_callback("pre_append_to_vlist_filter",
                                  box, locationcode, prevdepth,mirrored)
    if not current then
      flush_node(box)
      return
    end
    -- append_to_vlist_filter means either added functions or standard luatex behavior
    -- of node.prepend_prevdepth (handled by default function)
    return call_callback("append_to_vlist_filter",
                       current, locationcode, prevdepth, mirrored)
  end
)
--
-- For preprocessing boxes just before shipout we define custom callback. This
-- is used for coloring based on attributes.
-- There is however a challenge - how to call this callback? We could redefine
-- `\shipout` and `\pdfxform` (which both run `ship_out` procedure internally),
-- but they would lose their primitive meaning – i.e. `\immediate` wouldn't work
-- with `\pdfxform`. The compromise is to require anyone to run
-- \`\_preshipout``<destination box number><box specification>` just before
-- `\shipout` or `\pdfxform` if they want to call `pre_shipout_filter` (and
-- achieve colors and possibly more).
callback.create_callback("pre_shipout_filter", "list")

define_lua_command("_preshipout", function()
    local boxnum = token_scanint()
    local head = token_scanlist()
    head = call_callback("pre_shipout_filter", head)
    tex_setbox(boxnum, head)
end)
--
-- Compatibility with \LaTeX/ through luatexbase namespace. Needed for
-- luaotfload.
_ENV.luatexbase = {
    registernumber = registernumber,
    attributes = attributes,
    -- `provides_module` is needed by older version of luaotfload
    provides_module = function() end,
    new_attribute = alloc.new_attribute,
    callback_descriptions = callback.callback_descriptions,
    create_callback = callback.create_callback,
    add_to_callback = callback.add_to_callback,
    remove_from_callback = callback.remove_from_callback,
    call_callback = callback.call_callback,
    callbacktypes = {},
}
--
-- `\tracingmacros` callback registered.
-- Use `\tracingmacros=3` or `\tracingmacros=4` if you want to see the result.
callback.add_to_callback("input_level_string", function(n)
    if tex.tracingmacros > 3 then
        return "[" .. n .. "] "
    elseif tex.tracingmacros > 2 then
        return "~" .. string.rep(".",n)
    else
        return ""
    end
end, "_tracingmacros")
--
-- \medskip\secc[lua-pdf-utils] PDF object utilities^^M
--
-- The PDF format defines various kinds of \"objects": numbers, names, arrays,
-- dictionaries. A PDF document is mostly a tree of these objects (i.e. objects
-- contain other objects), with either direct (\"in-place") or indirect
-- references.
--
-- These objects are saved in the PDF file in a serialized form, often
-- compressed. While \LuaTeX/ takes care of the compression, and most of the
-- structure of the PDF format, sometimes we want to insert our own PDF objects
-- - and there are places where \LuaTeX/ allows us to use our own objects to
-- insert anything, but it already expects a serialized form of the objects. The
-- serialized form for some kinds of objects has various formatting and escaping
-- rules, and is inconvenient to produce in \TeX/ especially when some of the
-- e.g. names and strings are {\it user input}.
--
-- Here we define a couple of utilities for both Lua and \TeX/ that aid with
-- representation and serialization of objects. The functions are exported, but
-- may still evolve in incompatible ways.
--
-- A reference for the serialization is the \"Syntax" section of the PDF
-- specification\fnote{\url{https://opensource.adobe.com/dc-acrobat-sdk-docs/pdfstandards/PDF32000_2008.pdf}}.
--
-- \`\pdfname``{<name>}` serializes a \"PDF name" to bytes.
local function name_escape(char)
    return fmt("#%02X", char:byte())
end
--
local function pdf_name(name)
    -- Delimiters (i.e. "()<>[]{}/%") and control characters (0x00-0x1f, and 0x7f),
    -- space (" ", 0x20) as well as number sign ("#", 0x23) characters have to be escaped
    return "/" .. name:gsub("[%(%)<>%[%]{}/%%%c #]", name_escape)
end
optex.pdf_name = pdf_name
define_lua_command("_pdfname", function()
    tex_print(-2, pdf_name(token.scan_string()))
end)
--
-- \`\pdfstring``{<string>}` serializes a PDF string to bytes.
local function pdf_string(str)
    local out = {"<FEFF"}
    for _, c in utf8.codes(str) do
        if c < 0x10000 then
            out[#out+1] = fmt("%04X", c)
        else
            c = c - 0x10000
            local high = bit32.rshift(c, 10) + 0xD800
            local low = bit32.band(c, 0x3FF) + 0xDC00
            out[#out+1] = fmt("%04X%04X", high, low)
        end
    end
    out[#out+1] = ">"
    return table.concat(out)
end
optex.pdf_string = pdf_string
define_lua_command("_pdfstring", function()
    tex_print(-2, pdf_string(token.scan_string()))
end)
--
local function pdf_ref(id)
    return fmt("%d 0 R", id)
end
optex.pdf_ref = pdf_ref
--
local pdfdict_mt = {
    __tostring = function(dict)
        local out = {"<<"}
        for k, v in pairs(dict) do
            out[#out+1] = fmt("%s %s", pdf_name(k), tostring(v))
        end
        out[#out+1] = ">>"
        return table.concat(out, "\n")
    end,
}
local function pdf_dict(t)
    return setmetatable(t or {}, pdfdict_mt)
end
optex.pdf_dict = pdf_dict
--
tex.print ("\\_public \\pdfname \\pdfstring ;")
--
-- \medskip\secc[lua-pdf-resources] Management of PDF page resources^^M
--
-- Traditionally, pdf\TeX/ allowed managing PDF page resources (graphics
-- states, patterns, shadings, etc.) using a single toks register,
-- `\pdfpageresources`. This is insufficient due to the expected PDF object
-- structure and also because many \"packages" want to add page resources and
-- thus fight for the access to that register. We add a finer alternative,
-- which allows adding different kinds of resources to a global page resources
-- dictionary. Note that some resource types (fonts and XObjects) are already
-- managed by \LuaTeX/ and shouldn't be added!
--
-- XObject forms can also use resources, but there are several ways to make
-- \LuaTeX/ reference resources from forms. It is hence left up to the user to
-- insert page resources managed by us, if they need them. For that, use
-- `pdf.get_page_resources()`, or the below \TeX/ alternative for that.
--
--
local resource_dict_objects = {}
local page_resources = {}
function pdf.add_page_resource(type, name, value)
    local resources = page_resources[type]
    if not resources then
        local obj = pdf.reserveobj()
        pdf.setpageresources(fmt("%s %s %s", pdf.get_page_resources(), pdf_name(type), pdf_ref(obj)))
        resource_dict_objects[type] = obj
        resources = pdf_dict()
        page_resources[type] = resources
    end
    page_resources[type][name] = value
end
function pdf.get_page_resources()
    return pdf.getpageresources() or ""
end
--
-- New \"pseudo" primitives are introduced.
-- \`\_addpageresource``{<type>}{<PDF name>}{<PDF dict>}` adds more resources
-- of given resource <type> to our data structure.
-- \`\_pageresources` expands to the saved <type>s and object numbers.
define_lua_command("_addpageresource", function()
    pdf.add_page_resource(token.scan_string(), token.scan_string(), token.scan_string())
end)
define_lua_command("_pageresources", function()
    tex_print(pdf.get_page_resources())
end)
--
-- We write the objects with resources to the PDF file in the `finish_pdffile`
-- callback.
callback.add_to_callback("finish_pdffile", function()
    for type, dict in pairs(page_resources) do
        local obj = resource_dict_objects[type]
        pdf.immediateobj(obj, tostring(dict))
    end
end, "_pageresources")
--
-- \medskip\secc[lua-colors] Handling of colors and transparency using attributes^^M
--
-- Because \LuaTeX/ doesn't do anything with attributes, we have to add meaning
-- to them. We do this by intercepting \TeX/ just before it ships out a page and
-- inject PDF literals according to attributes.
--
-- The attribute for coloring is allocated in `colors.opm`
local color_attribute = registernumber("_colorattr")
local transp_attribute = registernumber("_transpattr")
--
-- Now we define function which creates whatsit nodes with PDF literals. We do
-- this by creating a base literal, which we then copy and customize.
--
local pdf_base_literal = direct.new("whatsit", "pdf_literal")
setfield(pdf_base_literal, "mode", 2) -- direct mode
local function pdfliteral(str)
    local literal = copy(pdf_base_literal)
    setfield(literal, "data", str)
    return literal
end
optex.directpdfliteral = pdfliteral
--
-- The function \`colorize``(head, current, current_stroke, current_tr)`
-- goes through a node list and injects PDF literals according to attributes.
-- Its arguments are the head of the list to be colored and the current color
-- for fills and strokes and the current transparency attribute.
-- It is a recursive function – nested
-- horizontal and vertical lists are handled in the same way. Only the
-- attributes of “content” nodes (glyphs, rules, etc.) matter. Users drawing
-- with PDF literals have to set color themselves.
--
-- Whatsit node with color setting PDF literal is injected only when a different
-- color or transparency is needed. Our injection does not care about boxing levels,
-- but this isn't a problem, since PDF literal whatsits just instruct the
-- `\shipout` related procedures to emit the literal.
--
-- We also set the stroke and non-stroke colors separately. This is because
-- stroke color is not always needed – \LuaTeX/ itself only uses it for rules
-- whose one dimension is less than or equal to 1 bp and for fonts whose `mode`
-- is set to 1 (outline) or 2 (outline and fill). Catching these cases is a
-- little bit involved. For example rules are problematic, because at this
-- point their dimensions can still be running ($-2^{30}$) – they may or may
-- not be below the one big point limit. Also the text direction is involved.
-- Because of the negative value for running dimensions the simplistic check,
-- while not fully correct, should produce the right results. We currently
-- don't check for the font mode at all, and instead conservatively consider
-- glyphs to always need stroke color. But users can set
-- `\directlua{`\`optex.glyphstroked``=false}` if they are sure that their document
-- doesn't include colorized fonts in mode 1 or 2. Then the PDF output can be smaller
-- in its size (when there is huge amount of color switching, like in this document).
--
-- Leaders (represented by glue nodes with leader field) are not handled fully.
-- They are problematic, because their content is repeated more times and it
-- would have to be ensured that the coloring would be right even for e.g.
-- leaders that start and end on a different color. We came to conclusion that
-- this is not worth, hence leaders are handled just opaquely and only the
-- attribute of the glue node itself is checked. For setting different colors
-- inside leaders, raw PDF literals have to be used.
--
-- We use the `node.direct` way of working with nodes. This is less safe, and
-- certainly not idiomatic Lua, but faster and codewise more close to the way
-- \TeX/ works with nodes.
--
optex.glyphstroked = true  -- default: insert stroke color for glyphs too.

local function is_color_needed(head, n, id, subtype) -- returns fill, stroke color needed
    if id == glyph_id then
        return true, optex.glyphstroked
    elseif id == glue_id then
        n = getleader(n)
        if n then
            return true, true
        end
    elseif id == rule_id then
        local width, height, depth = getwhd(n)
        if width <= one_bp or height + depth <= one_bp then
            -- running (-2^30) may need both
            return true, true
        end
        return true, false
    elseif id == whatsit_id and (subtype == pdfliteral_id
                or subtype == pdfsave_id
                or subtype == pdfrestore_id) then
        return true, true
    end
    return false, false
end

local function colorize(head, current, current_stroke, current_tr)
    for n, id, subtype in traverse(head) do
        if id == hlist_id or id == vlist_id then
            -- nested list, just recurse
            local list = getlist(n)
            list, current, current_stroke, current_tr =
               colorize(list, current, current_stroke, current_tr)
            setlist(n, list)
        elseif id == disc_id then
            -- at this point only no-break (replace) list is of any interest
            local replace = getfield(n, "replace")
            if replace then
                replace, current, current_stroke, current_tr =
                    colorize(replace, current, current_stroke, current_tr)
                setfield(n, "replace", replace)
            end
        else
            local fill_needed, stroke_needed = is_color_needed(head, n, id, subtype)
            local new = getattribute(n, color_attribute) or 0
            local newtr = getattribute(n, transp_attribute) or 0
            local newliteral = nil
            if current ~= new and fill_needed then
                newliteral = token_getmacro("_color:"..new)
                current = new
            end
            if current_stroke ~= new and stroke_needed then
                local stroke_color = token_getmacro("_color-s:"..current)
                if stroke_color then
                    if newliteral then
                        newliteral = fmt("%s %s", newliteral, stroke_color)
                    else
                        newliteral = stroke_color
                    end
                    current_stroke = new
                end
            end
            if newtr ~= current_tr and fill_needed then -- (fill_ or stroke_needed) = fill_neded
                if newliteral ~= nil then
                    newliteral = fmt("%s /tr%d gs", newliteral, newtr)
                else
                    newliteral = fmt("/tr%d gs", newtr)
                end
                current_tr = newtr
            end
            if newliteral then
                head = insertbefore(head, n, pdfliteral(newliteral))
            end
        end
    end
    return head, current, current_stroke, current_tr
end
--
-- Colorization should be run just before shipout. We use our custom callback
-- for this. See the definition of `pre_shipout_filter` for details on
-- limitations.
callback.add_to_callback("pre_shipout_filter", function(list)
    -- By setting initial color to -1 we force initial setting of color on
    -- every page. This is useful for transparently supporting other default
    -- colors than black (although it has a price for each normal document).
    local list = colorize(todirect(list), -1, -1, 0)
    return tonode(list)
end, "_colors")
--
-- We also hook into `luaotfload`'s handling of color and transparency. Instead
-- of the default behavior (inserting colorstack whatsits) we set our own
-- attribute. On top of that, we take care of transparency resources ourselves.
--
-- The hook has to be registered {\em after} `luaotfload` is loaded.
local color_count = registernumber("_colorcnt")
local function set_node_color(n, color) -- "1 0 0 rg" or "0 g", etc.
    local attr = tonumber(token_getmacro("_color::"..color))
    if not attr then
        attr = tex_getcount(color_count)
        tex_setcount(color_count, attr + 1)
        local strattr = tostring(attr)
        token_setmacro("_color::"..color, strattr, "global")
        token_setmacro("_color:"..strattr, color, "global")
        token_setmacro("_color-s:"..strattr, string.upper(color), "global")
    end
    setattribute(todirect(n), color_attribute, attr)
end
optex.set_node_color = set_node_color
--
function optex.hook_into_luaotfload()
    -- color support for luaotfload v3.13+, otherwise broken
    pcall(luaotfload.set_colorhandler, function(head, n, rgbcolor) -- rgbcolor = "1 0 0 rg"
        set_node_color(n, rgbcolor)
        return head, n
    end)

    -- transparency support for luaotfload v3.22+, otherwise broken
    pcall(function()
        luatexbase.add_to_callback("luaotfload.parse_transparent", function(input) -- from "00" to "FF"
            -- in luaotfload: 0 = transparent, 255 = opaque
            -- in optex:      0 = opaque,      255 = transparent
            local alpha = tonumber(input, 16)
            if not alpha then
                tex.error("Invalid transparency specification passed to font")
                return nil
            elseif alpha == 255 then
                return nil -- this allows luaotfload to skip calling us for opaque style
            end
            local transp = 255 - alpha
            local transpv = fmt("%.3f", alpha / 255)
            pdf.add_page_resource("ExtGState", fmt("tr%d", transp), pdf_dict{ca = transpv, CA = transpv})
            pdf.add_page_resource("ExtGState", "tr0", pdf_dict{ca = 1, CA = 1})
            return transp -- will be passed to the below function
        end, "optex")

        luaotfload.set_transparenthandler(function(head, n, transp)
            setattribute(n, transp_attribute, transp)
            return head, n
        end)
    end)
end

-- \`\_beglocalcontrol` `<tokens>` `\_endlocalcontrol` runs `<tokens>` fully at
-- expand processor level despite the fact that `<tokens>` processes unexpandable commands.

define_lua_command("_beglocalcontrol", function()
	return tex.runtoks(token.get_next)
end)

   -- History:
   -- 2025-11-25 pre_append_to_vlist_filter callback added
   -- 2025-05-12 optex.glyphstoked introduced
   -- 2025-05-11 if not \vbox then raw_ht retunts zero instead error
   -- 2024-12-18 \pdfstring etc. introduced
   -- 2024-09-06 raw_ht() implemented
   -- 2024-06-02 more checking in add_to_callback and remove_from_callback
   -- 2024-02-18 \_beglocalcontrol added
   -- 2022-08-25 expose some useful functions in `optex` namespace
   -- 2022-08-24 luaotfload transparency with attributes added
   -- 2022-03-07 transparency in the colorize() function, current_tr added
   -- 2022-03-05 resources management added
   -- 2021-07-16 support for colors via attributes added
   -- 2020-11-11 optex.lua released<|MERGE_RESOLUTION|>--- conflicted
+++ resolved
@@ -16,12 +16,9 @@
 
 local node_id = node.id
 local node_subtype = node.subtype
-<<<<<<< HEAD
 local flush_node = node.flush_node
-=======
 local flush_list = node.flush_list
 local node_traverse = node.traverse
->>>>>>> eae0a6fd
 local glyph_id = node_id("glyph")
 local rule_id = node_id("rule")
 local glue_id = node_id("glue")
